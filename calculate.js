/**
 * calculate.js
 *
 * Client-side SWU Calculators with comprehensive features:
 *  - Input parsing (assays, masses, numeric values)
 *  - Validation and error handling
 *  - Core enrichment math (mass balance, SWU calculation)
 *  - Optimized algorithm (golden-section search for optimum tails assay)
 *  - Performance safeguards (debounce, button disabling)
 *  - UX enhancements (Enter-key submission, copy-to-clipboard)
 * 
 *
 * Usage:
 *  - Include this script in an HTML page with matching element IDs
 *  - Each calculator form should have class ".calculator" wrapping inputs and a button
 *   
 */

// Tiny epsilon to avoid division-by-zero or log(0)
const EPS = 1e-9;
// Maximum iterations for search algorithms
const MAX_ITER = 100;
// In-memory record of the last 20 calculations

// Conversion factors for UF₆ to U mass
const FORM_FACTORS = {
  'UF₆': 352.019328978 / 238.02891,
  'U₃O₈': 842.07873 / (3 * 238.02891),
  'U metal': 1
};
 

// --- Utility Functions ---
/**
 * debounce
 * Prevents a function from being called more than once within the delay interval.
 * Useful for throttling rapid clicks.
 * @param {Function} fn - the function to debounce
 * @param {number} delay - milliseconds to wait before allowing next call
 * @returns {Function}
 */
function debounce(fn, delay) {
  let timer;
  return function(...args) {
    clearTimeout(timer);
    timer = setTimeout(() => fn.apply(this, args), delay);
  };
}

/**
 * copyToClipboard
 * Copies given text to the user's clipboard if supported.
 * Logs an error if the operation fails.
 * @param {string} text - the text to copy
 */
function copyToClipboard(text) {
  if (!navigator.clipboard) return;
  navigator.clipboard.writeText(text).catch(err => console.error('Copy failed', err));
}

/**
 * parseFraction
 * Parses a decimal or fraction string like "1/2" into a number.
 * Returns NaN if parsing fails.
 * @param {string} str
 * @returns {number}
 */
function parseFraction(str) {
  return parseFloat(str.trim());
}

// --- Input Parsers ---
/**
 * parseAssay
 * Parses an assay input (e.g., "5%", "0.05", "1/20") into a fraction [0,1].
 * Validates that the result is within (EPS, 1-EPS).
 * @param {string} raw - the raw input string
 * @param {HTMLSelectElement} unitSelect - <select> element indicating 'percent' or 'fraction'
 * @returns {number} fraction value
 * @throws Error if parse fails or value out of range
 */
function parseAssay(raw) {
  raw = raw.trim();
  if (raw.endsWith('%')) raw = raw.slice(0, -1);
  const num = parseFloat(raw);
  if (isNaN(num)) throw new Error('Invalid assay input');
  const frac = num / 100;
  if (!(frac > EPS && frac < 1 - EPS)) {
    throw new Error('Assay must be between 0 and 100 (exclusive)');
  }
  return frac;
}

/**
 * parseMass
 * Parses a mass input (e.g., "100 g", "0.1 kg", "5 lb") into kilograms.
 * Validates positive mass value.
 * @param {string} raw - raw input string
 * @param {HTMLSelectElement} unitSelect - <select> with 'kg','g','lb'
 * @returns {number} mass in kg
 * @throws Error if invalid or non-positive
 */
function parseMass(raw) {
  const num = parseFloat(raw.trim());
  if (isNaN(num) || num <= 0) throw new Error('Mass must be a positive number');
  return num;
}

/**
 * parseNumeric
 * Parses a simple numeric input (SWU, price) ensuring positive value.
 * @param {string} raw - raw input string
 * @returns {number}
 * @throws Error if invalid or ≤ 0
 */
function parseNumeric(raw) {
  const val = parseFloat(raw.trim());
  if (isNaN(val) || val <= 0) throw new Error('Value must be a positive number');
  return val;
}

// --- Core Mathematical Functions ---
/**
 * valueFunction
 * The SWU value function V(x) = (1 - 2x) * ln((1 - x)/x), clipped to avoid log(0).
 * @param {number} x - assay fraction
 * @returns {number}
 */
function valueFunction(x) {
  x = Math.min(Math.max(x, EPS), 1 - EPS);
  return (1 - 2 * x) * Math.log((1 - x) / x);
}

/**
 * massBalance
 * Performs mass balance: F = ((xp - xw)/(xf - xw)) * P, W = F - P.
 * Validates F ≈ P + W within tolerance.
 * @param {number} P - product mass
 * @param {number} xp - product assay fraction
 * @param {number} xf - feed assay fraction
 * @param {number} xw - tails assay fraction
 * @returns {{F: number, W: number}}
 * @throws Error on mass balance violation
 */
function massBalance(P, xp, xf, xw) {
  const F = ((xp - xw) / (xf - xw)) * P;
  const W = F - P;
  if (Math.abs(F - (P + W)) > 1e-6) {
    throw new Error('Mass balance violated: F != P + W');
  }
  return { F, W };
}

/**
 * computeFeedSwuForOneKg
 * Calculates feed (F), tails (W), and SWU for producing 1 kg of product.
 * @param {number} xp - product assay fraction
 * @param {number} xw - tails assay fraction
 * @param {number} xf - feed assay fraction
 * @returns {{F:number, W:number, swu:number}}
 */
function computeFeedSwuForOneKg(xp, xw, xf) {
  // Validate assay ordering: product > feed > tails
  if (!(xp > xf && xf > xw)) {
    throw new Error('Assay relationship must satisfy xp > xf > xw');
  }
  const P = 1;
  const { F, W } = massBalance(P, xp, xf, xw);
  const swu = P * valueFunction(xp)
            + W * valueFunction(xw)
            - F * valueFunction(xf);
  return { F, W, swu };
}

/**
 * computeFeedSwu
 * Calculates feed, tails, and SWU for a given product mass P.
 * @param {number} xp - product assay
 * @param {number} xw - tails assay
 * @param {number} xf - feed assay
 * @param {number} P  - desired product mass
 * @returns {{F:number, W:number, swu:number}}
 */
function computeFeedSwu(xp, xw, xf, P) {
  if (!(xp > xf && xf > xw)) {
    throw new Error('Assay relationship must satisfy xp > xf > xw');
  }
  const F = P * (xp - xw) / (xf - xw);
  const W = F - P;
  const swu = P * valueFunction(xp)
            + W * valueFunction(xw)
            - F * valueFunction(xf);
  return { F, W, swu };
}

/**
 * calcFeedAndSwu
 * Direct implementation of the Python reference `calc_feed_and_swu`.
 * Accepts assays in percent just like the Python version and returns feed
 * mass and SWU for a desired product quantity.
 * @param {number} productQuantityKgU - product mass in kilograms of uranium
 * @param {number} productAssayPercent - product assay in percent U‑235
 * @param {number} feedAssayPercent - feed assay in percent U‑235
 * @param {number} tailsAssayPercent - tails assay in percent U‑235
 * @returns {{feed:number, swu:number}}
 */
function calcFeedAndSwu(productQuantityKgU,
                        productAssayPercent,
                        feedAssayPercent = 0.711,
                        tailsAssayPercent = 0.23) {
  const xp = productAssayPercent / 100;
  const xf = feedAssayPercent / 100;
  const xw = tailsAssayPercent / 100;

  if (!(xp > xf && xf > xw)) {
    throw new Error('Assay relationship must satisfy xp > xf > xw');
  }

  const feed = productQuantityKgU * (xp - xw) / (xf - xw);
  const tails = feed - productQuantityKgU;
  const swu = productQuantityKgU * valueFunction(xp)
            + tails * valueFunction(xw)
            - feed * valueFunction(xf);
  return { feed, swu };
}

/**
 * computeEupSwu
 * Calculates product mass P and SWU for a given feed mass F.
 * @param {number} xp - product assay
 * @param {number} xw - tails assay
 * @param {number} xf - feed assay
 * @param {number} F  - available feed mass
 * @returns {{P:number, W:number, swu:number}}
 */
function computeEupSwu(xp, xw, xf, F) {
  if (!(xp > xf && xf > xw)) {
    throw new Error('Assay relationship must satisfy xp > xf > xw');
  }
  const P = ((xf - xw) / (xp - xw)) * F;
  if (P <= 0) {
    throw new Error('Computed product mass must be positive');
  }
  const W = F - P;
  const swu = P * valueFunction(xp)
            + W * valueFunction(xw)
            - F * valueFunction(xf);
  return { P, W, swu };
}

/**
 * computeFeedEupFromSwu
 * Calculates product mass P and feed mass F for a given SWU capacity S.
 * @param {number} xp - product assay
 * @param {number} xw - tails assay
 * @param {number} xf - feed assay
 * @param {number} S  - available SWU
 * @returns {{P:number, F:number}}
 */
function computeFeedEupFromSwu(xp, xw, xf, S) {
  if (!(xp > xf && xf > xw)) {
    throw new Error('Assay relationship must satisfy xp > xf > xw');
  }
  // Denominator of formula must not be zero
  const denom = valueFunction(xp)
    + ((xp - xf) / (xf - xw)) * valueFunction(xw)
    - ((xp - xw) / (xf - xw)) * valueFunction(xf);
  if (Math.abs(denom) < EPS) {
    throw new Error('Denominator too small for SWU->mass conversion');
  }
  const P = S / denom;
  const { F } = massBalance(P, xp, xf, xw);
  return { P, F };
}

/**
 * findOptimumTails
 * Uses golden-section search to find tails assay xw minimizing cost per kg:
 * C = cf·(F/P) + cs·(SWU/P)
 * @param {number} xp - product assay
 * @param {number} xf - feed assay
 * @param {number} cf - feed cost per kg
 * @param {number} cs - SWU cost per SWU
 * @returns {{xw:number, F_per_P:number, swu_per_P:number, cost_per_P:number}}
 */
function findOptimumTails(xp, xf, cf, cs) {
  let a = EPS, b = xf - EPS;
  const phi = (1 + Math.sqrt(5)) / 2;
  // Interior points
  let c = b - (b - a) / phi;
  let d = a + (b - a) / phi;
  let fc = cost(c), fd = cost(d);

  // cost function closure
  function cost(xw) {
    const Fp = (xp - xw) / (xf - xw);
    const swu_p = valueFunction(xp)
      + ((xp - xf) / (xf - xw)) * valueFunction(xw)
      - ((xp - xw) / (xf - xw)) * valueFunction(xf);
    return cf * Fp + cs * swu_p;
  }

  // Golden-section iteration
  for (let i = 0; i < MAX_ITER && (b - a) > EPS; i++) {
    if (fc < fd) {
      b = d;
      d = c;
      fd = fc;
      c = b - (b - a) / phi;
      fc = cost(c);
    } else {
      a = c;
      c = d;
      fc = fd;
      d = a + (b - a) / phi;
      fd = cost(d);
    }
  }

  // Best estimate
  const xw = (a + b) / 2;
  const Fp = (xp - xw) / (xf - xw);
  const swu_p = valueFunction(xp)
    + ((xp - xf) / (xf - xw)) * valueFunction(xw)
    - ((xp - xw) / (xf - xw)) * valueFunction(xf);
  const costVal = cost(xw);
  return { xw, F_per_P: Fp, swu_per_P: swu_p, cost_per_P: costVal };
}

 



// --- DOM Binding ---
function init() {
  // Enter key submits the nearest calculator
  document.body.addEventListener('keydown', e => {
    if (e.key === 'Enter' && document.activeElement.tagName === 'INPUT') {
      const form = document.activeElement.closest('.calculator');
      const btn = form && form.querySelector('button.btn-primary');
      if (btn) btn.click();
    }
  });

  const massUnit = 'kg';
  const massForm = 'UF₆';

  document.querySelectorAll('.mass-unit').forEach(span => {
    span.textContent = massForm === 'U metal'
      ? `${massUnit} U`
      : `${massUnit} ${massForm}`;
  });

  document.querySelectorAll('.assay-unit').forEach(span => {
    span.textContent = '% ²³⁵U';
  });

  function byId(id) { return document.getElementById(id); }
  function getAssay(id) { return parseAssay(byId(id).value); }
  function getMass(id) { return parseMass(byId(id).value); }
  function getNum(id)  { return parseNumeric(byId(id).value); }

  function toDisplayMass(kgU) {
    return kgU.toFixed(6);
  }

  const inputParsers = {
    xp1: 'assay', xw1: 'assay', xf1: 'assay',
    p2: 'mass', xp2: 'assay', xw2: 'assay', xf2: 'assay',
    F3: 'mass', xp3: 'assay', xw3: 'assay', xf3: 'assay',
    S4: 'numeric', xp4: 'assay', xw4: 'assay', xf4: 'assay',
    cf5: 'numeric', cs5: 'numeric', xp5: 'assay', xf5: 'assay'
  };

<<<<<<< HEAD
=======
  function checkFormValidity(form) {
    let valid = true;
    const invalid = [];
    form.querySelectorAll('input[id]:not([readonly])').forEach(inp => {
      const type = inputParsers[inp.id];
      if (!type) return;
      try {
        switch (type) {
          case 'assay':
            parseAssay(inp.value);
            break;
          case 'mass':
            parseMass(inp.value);
            break;
          default:
            parseNumeric(inp.value);
        }
      } catch (_) {
        valid = false;
        invalid.push(inp);
      }
    });
    return { valid, invalid };
  }

  function updateCalculateButtons() {
    document.querySelectorAll('form.calculator').forEach(form => {
      const { valid } = checkFormValidity(form);
      const btn = form.querySelector('button.btn-primary');
      if (btn) btn.disabled = !valid;
    });
  }

  function highlightInvalid(form, on) {
    form.querySelectorAll('input.is-invalid').forEach(i => i.classList.remove('is-invalid'));
    if (!on) return;
    const { invalid } = checkFormValidity(form);
    invalid.forEach(inp => inp.classList.add('is-invalid'));
  }

>>>>>>> a60b7ab7
  function validateInput(input) {
    const type = inputParsers[input.id];
    if (!type) return;
    try {
      switch (type) {
        case 'assay':
          parseAssay(input.value);
          break;
        case 'mass':
          parseMass(input.value);
          break;
        default:
          parseNumeric(input.value);
      }
      input.classList.add('is-valid');
    } catch (_) {
      input.classList.remove('is-valid');
    }
  }

  document.querySelectorAll('form.calculator input:not([readonly])')
    .forEach(inp => inp.addEventListener('input', () => {
      validateInput(inp);
    }));

  // Validate all inputs initially so default values get success styling
  document.querySelectorAll('form.calculator input:not([readonly])')
    .forEach(inp => validateInput(inp));

  function setupSyncFields() {
    const groups = {};
    document.querySelectorAll('form.calculator input[id]')
      .forEach(inp => {
        if (inp.hasAttribute('readonly')) return;
        const m = inp.id.match(/^([a-zA-Z]+)\d+$/);
        if (!m) return;
        const base = m[1];
        (groups[base] ||= []).push(inp);
      });

    Object.values(groups).forEach(inputs => {
      if (inputs.length < 2) return;
      inputs.forEach(inp => {
        inp.addEventListener('input', () => {
          inputs.forEach(other => {
            if (other !== inp) {
              other.value = inp.value;
              validateInput(other);
            }
          });
        });
      });
    });
  }

  setupSyncFields();

  // Mode 1 - Feed & SWU for 1 kg
  byId('calc1').addEventListener('click', () => {
    try {
      const xp = getAssay('xp1');
      const xw = getAssay('xw1');
      const xf = getAssay('xf1');
      const res = computeFeedSwuForOneKg(xp, xw, xf);
      byId('feed1').value = res.F.toFixed(6);
      byId('swu1').value = res.swu.toFixed(3);
      copyToClipboard(`${res.F.toFixed(6)} kg, ${res.swu.toFixed(3)} SWU`);
       
    } catch (err) {
      Swal.fire({ icon: 'error', title: 'Error', text: err.message });
    }
  });
  function resetForm(formId) {
    const form = byId(formId);
    form.reset();
    form.querySelectorAll('input').forEach(i => {
      i.value = '';
      i.classList.remove('is-valid', 'is-invalid');
    });
  }

  byId('clear1').addEventListener('click', () => resetForm('form1'));

  // Mode 2 - Feed & SWU from EUP quantity
  byId('calc2').addEventListener('click', () => {
    try {
      const P = getMass('p2');
      const xp = getAssay('xp2');
      const xw = getAssay('xw2');
      const xf = getAssay('xf2');
      const res = computeFeedSwu(xp, xw, xf, P);
      byId('feed2').value = toDisplayMass(res.F);
      byId('swu2').value = res.swu.toFixed(3);
      copyToClipboard(`${toDisplayMass(res.F)} ${massForm}, ${res.swu.toFixed(3)} SWU`);
      
    } catch (err) {
      Swal.fire({ icon: 'error', title: 'Error', text: err.message });
    }
  });
  byId('clear2').addEventListener('click', () => resetForm('form2'));

  // Mode 3 - EUP & SWU from feed quantity
  byId('calc3').addEventListener('click', () => {
    try {
      const F = getMass('F3');
      const xp = getAssay('xp3');
      const xw = getAssay('xw3');
      const xf = getAssay('xf3');
      const res = computeEupSwu(xp, xw, xf, F);
      byId('P3').value = toDisplayMass(res.P);
      byId('swu3').value = res.swu.toFixed(3);
      copyToClipboard(`${toDisplayMass(res.P)} ${massForm}, ${res.swu.toFixed(3)} SWU`);
       
    } catch (err) {
      Swal.fire({ icon: 'error', title: 'Error', text: err.message });
    }
  });
  byId('clear3').addEventListener('click', () => resetForm('form3'));

  // Mode 4 - Feed & EUP from SWU quantity
  byId('calc4').addEventListener('click', () => {
    try {
      const S = getNum('S4');
      const xp = getAssay('xp4');
      const xw = getAssay('xw4');
      const xf = getAssay('xf4');
      const res = computeFeedEupFromSwu(xp, xw, xf, S);
      byId('P4').value = res.P.toFixed(6);
      byId('feed4').value = toDisplayMass(res.F);
      copyToClipboard(`${res.P.toFixed(6)} kg, ${toDisplayMass(res.F)} ${massForm} feed`);
       
    } catch (err) {
      Swal.fire({ icon: 'error', title: 'Error', text: err.message });
    }
  });
  byId('clear4').addEventListener('click', () => resetForm('form4'));

  // Mode 5 - Optimum tails assay
  byId('calc5').addEventListener('click', () => {
    try {
      const cf = getNum('cf5') / FORM_FACTORS[massForm];
      const cs = getNum('cs5');
      const xp = getAssay('xp5');
      const xf = getAssay('xf5');
      const res = findOptimumTails(xp, xf, cf, cs);
      const val = res.xw * 100;
      byId('xw5').value = val.toFixed(3);
      copyToClipboard(`${val.toFixed(3)} %`);
     
    } catch (err) {
      Swal.fire({ icon: 'error', title: 'Error', text: err.message });
    }
  });
  byId('clear5').addEventListener('click', () => resetForm('form5'));
 
  const yearEl = document.getElementById('current-year');
  if (yearEl) yearEl.textContent = new Date().getFullYear();

  // When accordion sections expand, keep the header in view
  document.querySelectorAll('#calcModes .accordion-collapse')
    .forEach(el => {
      el.addEventListener('shown.bs.collapse', () => {
        const header = el.previousElementSibling;
        if (header) header.scrollIntoView({ behavior: 'smooth', block: 'start' });
      });
    });

  // Expose remover globally for inline handlers
  
}

if (typeof document !== 'undefined') {
  if (document.readyState === 'loading') {
    document.addEventListener('DOMContentLoaded', init);
  } else {
    init();
  }
}


export {
  computeFeedSwuForOneKg,
  computeFeedSwu,
  calcFeedAndSwu,
  computeEupSwu,
  computeFeedEupFromSwu,
  findOptimumTails
};<|MERGE_RESOLUTION|>--- conflicted
+++ resolved
@@ -372,49 +372,7 @@
     cf5: 'numeric', cs5: 'numeric', xp5: 'assay', xf5: 'assay'
   };
 
-<<<<<<< HEAD
-=======
-  function checkFormValidity(form) {
-    let valid = true;
-    const invalid = [];
-    form.querySelectorAll('input[id]:not([readonly])').forEach(inp => {
-      const type = inputParsers[inp.id];
-      if (!type) return;
-      try {
-        switch (type) {
-          case 'assay':
-            parseAssay(inp.value);
-            break;
-          case 'mass':
-            parseMass(inp.value);
-            break;
-          default:
-            parseNumeric(inp.value);
-        }
-      } catch (_) {
-        valid = false;
-        invalid.push(inp);
-      }
-    });
-    return { valid, invalid };
-  }
-
-  function updateCalculateButtons() {
-    document.querySelectorAll('form.calculator').forEach(form => {
-      const { valid } = checkFormValidity(form);
-      const btn = form.querySelector('button.btn-primary');
-      if (btn) btn.disabled = !valid;
-    });
-  }
-
-  function highlightInvalid(form, on) {
-    form.querySelectorAll('input.is-invalid').forEach(i => i.classList.remove('is-invalid'));
-    if (!on) return;
-    const { invalid } = checkFormValidity(form);
-    invalid.forEach(inp => inp.classList.add('is-invalid'));
-  }
-
->>>>>>> a60b7ab7
+
   function validateInput(input) {
     const type = inputParsers[input.id];
     if (!type) return;
