--- conflicted
+++ resolved
@@ -69,12 +69,6 @@
 
 ## Development
 The algorithms live in [`calculate.js`](calculate.js). Input parsing, error handling and history tracking are included. Bootstrap and Bootstrap Icons are loaded from public CDNs. Feel free to modify the HTML or JavaScript to suit your needs.
-<<<<<<< HEAD
-
-## License
-No license has been specified. This project is provided as-is for educational use. No warranty or guarantee of accuracy is expressed or implied.
-
+ 
 ## Contributing
-Contributions are welcome! Feel free to open issues or submit pull requests. For major changes, please open an issue first to discuss what you would like to change.
-=======
->>>>>>> 085edad0
+Contributions are welcome! Feel free to open issues or submit pull requests. For major changes, please open an issue first to discuss what you would like to change.