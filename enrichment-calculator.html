<!DOCTYPE html>
<html lang="en">
<head>
  <meta charset="UTF-8">
  <meta http-equiv="X-UA-Compatible" content="IE=edge">
  <meta name="viewport" content="width=device-width, initial-scale=1.0">
  <title>Uranium Enrichment Calculators</title>
  <!-- Bootstrap CSS -->
  <link href="https://cdn.jsdelivr.net/npm/bootstrap@5.3.0/dist/css/bootstrap.min.css" rel="stylesheet">
  <!-- Bootstrap Icons -->
  <link href="https://cdn.jsdelivr.net/npm/bootstrap-icons@1.10.3/font/bootstrap-icons.css" rel="stylesheet">
  <link rel="stylesheet" href="styles.css">
</head>
<body>
  <div class="container mt-5">
    <h1 class="mb-4">Uranium Enrichment Calculators</h1>

    <div class="accordion" id="calcModes">
      <!-- Mode 1 -->
      <div class="accordion-item">
        <h2 class="accordion-header" id="heading1">
          <button class="accordion-button" type="button" data-bs-toggle="collapse" data-bs-target="#collapse1" aria-expanded="true" aria-controls="collapse1">
            Feed & SWU for 1 kg U EUP
          </button>
        </h2>
        <div id="collapse1" class="accordion-collapse collapse show" aria-labelledby="heading1" data-bs-parent="#calcModes">
          <div class="accordion-body">
            <form id="form1" class="calculator">
              <!-- Inputs -->
              <div class="mb-3">
                <div class="input-group w-100">
                  <span class="input-group-text">Product Assay</span>
                  <input id="xp1" type="number" class="form-control" placeholder="Enter product assay" step="any" min="0" max="1" value="0.05">
                  <span class="input-group-text">% ²³⁵U</span>
                </div>
                <div class="form-text">Fraction of U‑235 in the product stream.</div>
              </div>
              <div class="mb-3">
                <div class="input-group w-100">
                  <span class="input-group-text">Tails Assay</span>
                  <input id="xw1" type="number" class="form-control" placeholder="Enter tails assay" step="any" min="0" max="1" value="0.003">
                  <span class="input-group-text">% ²³⁵U</span>
                </div>
                <div class="form-text">Fraction of U‑235 in the waste stream.</div>
              </div>
              <div class="mb-3">
                <div class="input-group w-100">
                  <span class="input-group-text">Feed Assay</span>
                  <input id="xf1" type="number" class="form-control" placeholder="Enter feed assay" step="any" min="0" max="1" value="0.007">
                  <span class="input-group-text">% ²³⁵U</span>
                </div>
                <div class="form-text">Fraction of U‑235 in the feed.</div>
              </div>
              <!-- Outputs -->
              <div class="mb-3">
                <div class="input-group w-100">
                  <span class="input-group-text">Feed Quantity</span>
                  <input id="feed1" type="text" class="form-control" readonly placeholder="Calculated feed quantity">
                  <span class="input-group-text">kg U as UF₆</span>
                </div>
              </div>
              <div class="mb-3">
                <div class="input-group w-100">
                  <span class="input-group-text">SWU Quantity</span>
                  <input id="swu1" type="text" class="form-control" readonly placeholder="Calculated SWU required">
                  <span class="input-group-text">SWU</span>
                </div>
              </div>
              <div class="row g-2">
                <div class="col-6">
                  <button id="clear1" type="button" class="btn btn-secondary w-100">Clear</button>
                </div>
                <div class="col-6">
                  <button id="calc1" type="button" class="btn btn-primary w-100">Calculate</button>
                </div>
              </div>
            </form>
          </div>
        </div>
      </div>
      <!-- Mode 2 -->
      <div class="accordion-item">
        <h2 class="accordion-header" id="heading2">
          <button class="accordion-button collapsed" type="button" data-bs-toggle="collapse" data-bs-target="#collapse2" aria-expanded="false" aria-controls="collapse2">
            Feed & SWU from EUP Quantity
          </button>
        </h2>
          <div id="collapse2" class="accordion-collapse collapse" aria-labelledby="heading2" data-bs-parent="#calcModes">
          <div class="accordion-body">
            <form id="form2" class="calculator">
              <div class="mb-3">
                <div class="input-group w-100">
                  <span class="input-group-text">EUP Quantity</span>
                    <input id="p2" type="number" class="form-control" placeholder="Enter enriched uranium quantity" step="any" min="0" value="100">
                  <span class="input-group-text">kg U</span>
                </div>
                <div class="form-text">Mass of enriched uranium product.</div>
              </div>
              <div class="mb-3">
                <div class="input-group w-100">
                  <span class="input-group-text">Product Assay</span>
                    <input id="xp2" type="number" class="form-control" step="any" min="0" max="1" value="0.05">
                  <span class="input-group-text">% ²³⁵U</span>
                </div>
              </div>
              <div class="mb-3">
                <div class="input-group w-100">
                  <span class="input-group-text">Tails Assay</span>
                    <input id="xw2" type="number" class="form-control" step="any" min="0" max="1" value="0.003">
                  <span class="input-group-text">% ²³⁵U</span>
                </div>
              </div>
              <div class="mb-3">
                <div class="input-group w-100">
                  <span class="input-group-text">Feed Assay</span>
                    <input id="xf2" type="number" class="form-control" step="any" min="0" max="1" value="0.007">
                  <span class="input-group-text">% ²³⁵U</span>
                </div>
              </div>
              <div class="mb-3">
                <div class="input-group w-100">
                  <span class="input-group-text">Feed Quantity</span>
                    <input id="feed2" type="text" class="form-control" readonly>
                  <span class="input-group-text">kg U as UF₆</span>
                </div>
              </div>
              <div class="mb-3">
                <div class="input-group w-100">
                  <span class="input-group-text">SWU Quantity</span>
                    <input id="swu2" type="text" class="form-control" readonly>
                  <span class="input-group-text">SWU</span>
                </div>
              </div>
              <div class="row g-2">
                <div class="col-6">
                    <button id="clear2" type="button" class="btn btn-secondary w-100">Clear</button>
                </div>
                <div class="col-6">
                    <button id="calc2" type="button" class="btn btn-primary w-100">Calculate</button>
                </div>
              </div>
            </form>
          </div>
        </div>
      </div>
      <!-- Mode 3 -->
      <div class="accordion-item">
        <h2 class="accordion-header" id="heading3">
          <button class="accordion-button collapsed" type="button" data-bs-toggle="collapse" data-bs-target="#collapse3" aria-expanded="false" aria-controls="collapse3">
            EUP & SWU from Feed Quantity
          </button>
        </h2>
          <div id="collapse3" class="accordion-collapse collapse" aria-labelledby="heading3" data-bs-parent="#calcModes">
          <div class="accordion-body">
            <form id="form3" class="calculator">
              <div class="mb-3">
                <div class="input-group w-100">
                  <span class="input-group-text">Feed Quantity</span>
                    <input id="F3" type="number" class="form-control" step="any" min="0" value="100">
                  <span class="input-group-text">kg U as UF₆</span>
                </div>
              </div>
              <div class="mb-3">
                <div class="input-group w-100">
                  <span class="input-group-text">Product Assay</span>
                    <input id="xp3" type="number" class="form-control" step="any" min="0" max="1" value="0.05">
                  <span class="input-group-text">% ²³⁵U</span>
                </div>
              </div>
              <div class="mb-3">
                <div class="input-group w-100">
                  <span class="input-group-text">Tails Assay</span>
                    <input id="xw3" type="number" class="form-control" step="any" min="0" max="1" value="0.003">
                  <span class="input-group-text">% ²³⁵U</span>
                </div>
              </div>
              <div class="mb-3">
                <div class="input-group w-100">
                  <span class="input-group-text">Feed Assay</span>
                    <input id="xf3" type="number" class="form-control" step="any" min="0" max="1" value="0.007">
                  <span class="input-group-text">% ²³⁵U</span>
                </div>
              </div>
              <div class="mb-3">
                <div class="input-group w-100">
                  <span class="input-group-text">EUP Quantity</span>
                    <input id="P3" type="text" class="form-control" readonly>
                  <span class="input-group-text">kg U</span>
                </div>
              </div>
              <div class="mb-3">
                <div class="input-group w-100">
                  <span class="input-group-text">SWU Quantity</span>
                    <input id="swu3" type="text" class="form-control" readonly>
                  <span class="input-group-text">SWU</span>
                </div>
              </div>
              <div class="row g-2">
                <div class="col-6">
                    <button id="clear3" type="button" class="btn btn-secondary w-100">Clear</button>
                </div>
                <div class="col-6">
                    <button id="calc3" type="button" class="btn btn-primary w-100">Calculate</button>
                </div>
              </div>
            </form>
          </div>
        </div>
      </div>
      <!-- Mode 4 -->
      <div class="accordion-item">
        <h2 class="accordion-header" id="heading4">
          <button class="accordion-button collapsed" type="button" data-bs-toggle="collapse" data-bs-target="#collapse4" aria-expanded="false" aria-controls="collapse4">
            Feed & EUP from SWU Quantity
          </button>
        </h2>
          <div id="collapse4" class="accordion-collapse collapse" aria-labelledby="heading4" data-bs-parent="#calcModes">
          <div class="accordion-body">
            <form id="form4" class="calculator">
              <div class="mb-3">
                <div class="input-group w-100">
                  <span class="input-group-text">SWU Quantity</span>
                    <input id="S4" type="number" class="form-control" step="any" min="0" value="100">
                  <span class="input-group-text">SWU</span>
                </div>
              </div>
              <div class="mb-3">
                <div class="input-group w-100">
                  <span class="input-group-text">Product Assay</span>
                    <input id="xp4" type="number" class="form-control" step="any" min="0" max="1" value="0.05">
                  <span class="input-group-text">% ²³⁵U</span>
                </div>
              </div>
              <div class="mb-3">
                <div class="input-group w-100">
                  <span class="input-group-text">Tails Assay</span>
                    <input id="xw4" type="number" class="form-control" step="any" min="0" max="1" value="0.003">
                  <span class="input-group-text">% ²³⁵U</span>
                </div>
              </div>
              <div class="mb-3">
                <div class="input-group w-100">
                  <span class="input-group-text">Feed Assay</span>
                    <input id="xf4" type="number" class="form-control" step="any" min="0" max="1" value="0.007">
                  <span class="input-group-text">% ²³⁵U</span>
                </div>
              </div>
              <div class="mb-3">
                <div class="input-group w-100">
                  <span class="input-group-text">EUP Quantity</span>
                    <input id="P4" type="text" class="form-control" readonly>
                  <span class="input-group-text">kg U</span>
                </div>
              </div>
              <div class="mb-3">
                <div class="input-group w-100">
                  <span class="input-group-text">Feed Quantity</span>
                    <input id="feed4" type="text" class="form-control" readonly>
                  <span class="input-group-text">kg U as UF₆</span>
                </div>
              </div>
              <div class="row g-2">
                <div class="col-6">
                    <button id="clear4" type="button" class="btn btn-secondary w-100">Clear</button>
                </div>
                <div class="col-6">
                    <button id="calc4" type="button" class="btn btn-primary w-100">Calculate</button>
                </div>
              </div>
            </form>
          </div>
        </div>
      </div>
      <!-- Mode 5 -->
      <div class="accordion-item">
        <h2 class="accordion-header" id="heading5">
          <button class="accordion-button collapsed" type="button" data-bs-toggle="collapse" data-bs-target="#collapse5" aria-expanded="false" aria-controls="collapse5">
            Optimum Tails Assay
          </button>
        </h2>
          <div id="collapse5" class="accordion-collapse collapse" aria-labelledby="heading5" data-bs-parent="#calcModes">
          <div class="accordion-body">
            <form id="form5" class="calculator">
              <div class="mb-3">
                <div class="input-group w-100">
                  <span class="input-group-text">Feed Price</span>
                    <input id="cf5" type="number" class="form-control" step="any" min="0" value="50">
                  <span class="input-group-text">currency per kg U as UF₆</span>
                </div>
              </div>
              <div class="mb-3">
                <div class="input-group w-100">
                  <span class="input-group-text">SWU Price</span>
                    <input id="cs5" type="number" class="form-control" step="any" min="0" value="100">
                  <span class="input-group-text">currency per SWU</span>
                </div>
              </div>
              <div class="mb-3">
                <div class="input-group w-100">
                  <span class="input-group-text">Product Assay</span>
                    <input id="xp5" type="number" class="form-control" step="any" min="0" max="1" value="0.05">
                  <span class="input-group-text">% ²³⁵U</span>
                </div>
              </div>
              <div class="mb-3">
                <div class="input-group w-100">
                  <span class="input-group-text">Feed Assay</span>
                    <input id="xf5" type="number" class="form-control" step="any" min="0" max="1" value="0.007">
                  <span class="input-group-text">% ²³⁵U</span>
                </div>
              </div>
              <div class="mb-3">
                <div class="input-group w-100">
                  <span class="input-group-text">Optimum Tails Assay</span>
                    <input id="xw5" type="text" class="form-control" readonly>
                  <span class="input-group-text">% ²³⁵U</span>
                </div>
              </div>
              <div class="row g-2">
                <div class="col-6">
                    <button id="clear5" type="button" class="btn btn-secondary w-100">Clear</button>
                </div>
                <div class="col-6">
                    <button id="calc5" type="button" class="btn btn-primary w-100">Calculate</button>
                </div>
              </div>
            </form>
          </div>
        </div>
      </div>
    </div>
    <div id="calc-history" class="mt-4"></div>

  </div>

  <!-- Application Scripts -->
<<<<<<< HEAD
  <script src="calculate.js"></script>
  <script src="gradient.js"></script>
=======
  <script type="module" src="calculate.js"></script>
>>>>>>> d966cf76
  <!-- Bootstrap JS -->
  <script src="https://cdn.jsdelivr.net/npm/bootstrap@5.3.0/dist/js/bootstrap.bundle.min.js"></script>
</body>
</html><|MERGE_RESOLUTION|>--- conflicted
+++ resolved
@@ -334,12 +334,11 @@
   </div>
 
   <!-- Application Scripts -->
-<<<<<<< HEAD
-  <script src="calculate.js"></script>
+
   <script src="gradient.js"></script>
-=======
+
   <script type="module" src="calculate.js"></script>
->>>>>>> d966cf76
+
   <!-- Bootstrap JS -->
   <script src="https://cdn.jsdelivr.net/npm/bootstrap@5.3.0/dist/js/bootstrap.bundle.min.js"></script>
 </body>
